--- conflicted
+++ resolved
@@ -87,16 +87,13 @@
     "sass-embedded": "^1.83.0",
     "tslib": "^2.8.1",
     "typescript": "^5.7.2",
-<<<<<<< HEAD
+    "typescript-eslint": "^8.19.1",
+    "vitest": "^2.1.8"
     "typescript-eslint": "^8.18.1",
     "vitepress": "^1.5.0",
     "vitepress-i18n": "^1.3.1",
     "vitest": "^2.1.8",
     "vue": "^3.5.13"
-=======
-    "typescript-eslint": "^8.19.1",
-    "vitest": "^2.1.8"
->>>>>>> 871fc4bf
   },
   "publishConfig": {
     "access": "public"
